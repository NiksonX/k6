/*
 *
 * k6 - a next-generation load testing tool
 * Copyright (C) 2016 Load Impact
 *
 * This program is free software: you can redistribute it and/or modify
 * it under the terms of the GNU Affero General Public License as
 * published by the Free Software Foundation, either version 3 of the
 * License, or (at your option) any later version.
 *
 * This program is distributed in the hope that it will be useful,
 * but WITHOUT ANY WARRANTY; without even the implied warranty of
 * MERCHANTABILITY or FITNESS FOR A PARTICULAR PURPOSE.  See the
 * GNU Affero General Public License for more details.
 *
 * You should have received a copy of the GNU Affero General Public License
 * along with this program.  If not, see <http://www.gnu.org/licenses/>.
 *
 */

package cmd

import (
	"bytes"
	"encoding/json"
	"fmt"
	"os"
	"os/signal"
	"path/filepath"
	"syscall"
	"time"

	"github.com/kelseyhightower/envconfig"
	"github.com/loadimpact/k6/lib"
	"github.com/loadimpact/k6/lib/consts"
	"github.com/loadimpact/k6/loader"
	"github.com/loadimpact/k6/stats/cloud"
	"github.com/loadimpact/k6/ui"
	"github.com/loadimpact/k6/ui/pb"
	"github.com/pkg/errors"
	"github.com/spf13/afero"
	"github.com/spf13/cobra"
	"github.com/spf13/pflag"

	"github.com/sirupsen/logrus"
)

var (
	exitOnRunning = os.Getenv("K6_EXIT_ON_RUNNING") != ""
)

var cloudCmd = &cobra.Command{
	Use:   "cloud",
	Short: "Run a test on the cloud",
	Long: `Run a test on the cloud.

This will execute the test on the Load Impact cloud service. Use "k6 login cloud" to authenticate.`,
	Example: `
        k6 cloud script.js`[1:],
	Args: exactArgsWithMsg(1, "arg should either be \"-\", if reading script from stdin, or a path to a script file"),
	RunE: func(cmd *cobra.Command, args []string) error {
		//TODO: disable in quiet mode?
<<<<<<< HEAD
		_, _ = BannerColor.Fprintf(stdout, "\n%s\n\n", Banner)

		progressBar := pb.New(pb.WithConstLeft(" Init"))
		printBar(progressBar, "Parsing script")
=======
		_, _ = BannerColor.Fprintf(stdout, "\n%s\n\n", consts.Banner)
		initBar := ui.ProgressBar{
			Width: 60,
			Left:  func() string { return "    uploading script" },
		}
		fprintf(stdout, "%s \r", initBar.String())
>>>>>>> c2024159

		// Runner
		pwd, err := os.Getwd()
		if err != nil {
			return err
		}

		filename := args[0]
		filesystems := loader.CreateFilesystems()
		src, err := loader.ReadSource(filename, pwd, filesystems, os.Stdin)
		if err != nil {
			return err
		}

		runtimeOptions, err := getRuntimeOptions(cmd.Flags())
		if err != nil {
			return err
		}

<<<<<<< HEAD
		printBar(progressBar, "Getting script options")
		r, err := newRunner(src, runType, fs, runtimeOptions)
=======
		r, err := newRunner(src, runType, filesystems, runtimeOptions)
>>>>>>> c2024159
		if err != nil {
			return err
		}

		printBar(progressBar, "Consolidating options")
		cliOpts, err := getOptions(cmd.Flags())
		if err != nil {
			return err
		}
		conf, err := getConsolidatedConfig(afero.NewOsFs(), Config{Options: cliOpts}, r)
		if err != nil {
			return err
		}

		derivedConf, cerr := deriveAndValidateConfig(conf)
		if cerr != nil {
			return ExitCode{cerr, invalidConfigErrorCode}
		}

		//TODO: warn about lack of support for --no-setup and --no-teardown in the cloud?
		//TODO: validate for usage of execution segment
		//TODO: validate for manual exacution (i.e. schedulers that aren't distributable)
		//TODO: move those validations to a separate function and reuse validateConfig()?

		err = r.SetOptions(conf.Options)
		if err != nil {
			return err
		}

		// Cloud config
		cloudConfig := cloud.NewConfig().Apply(derivedConf.Collectors.Cloud)
		if err := envconfig.Process("k6", &cloudConfig); err != nil {
			return err
		}
		if !cloudConfig.Token.Valid {
			return errors.New("Not logged in, please use `k6 login cloud`.")
		}

		printBar(progressBar, "Building the archive")
		arc := r.MakeArchive()
		// TODO: Fix this
		// We reuse cloud.Config for parsing options.ext.loadimpact, but this probably shouldn't be
		// done as the idea of options.ext is that they are extensible without touching k6. But in
		// order for this to happen we shouldn't actually marshall cloud.Config on top of it because
		// it will be missing some fields that aren't actually mentioned in the struct.
		// So in order for use to copy the fields that we need for loadimpact's api we unmarshal in
		// map[string]interface{} and copy what we need if it isn't set already
		var tmpCloudConfig map[string]interface{}
		if val, ok := arc.Options.External["loadimpact"]; ok {
			var dec = json.NewDecoder(bytes.NewReader(val))
			dec.UseNumber() // otherwise float64 are used
			if err := dec.Decode(&tmpCloudConfig); err != nil {
				return err
			}
		}

		if err := cloud.MergeFromExternal(arc.Options.External, &cloudConfig); err != nil {
			return err
		}
		if tmpCloudConfig == nil {
			tmpCloudConfig = make(map[string]interface{}, 3)
		}

		if _, ok := tmpCloudConfig["token"]; !ok && cloudConfig.Token.Valid {
			tmpCloudConfig["token"] = cloudConfig.Token
		}
		if _, ok := tmpCloudConfig["name"]; !ok && cloudConfig.Name.Valid {
			tmpCloudConfig["name"] = cloudConfig.Name
		}
		if _, ok := tmpCloudConfig["projectID"]; !ok && cloudConfig.ProjectID.Valid {
			tmpCloudConfig["projectID"] = cloudConfig.ProjectID
		}

		if arc.Options.External == nil {
			arc.Options.External = make(map[string]json.RawMessage)
		}
		arc.Options.External["loadimpact"], err = json.Marshal(tmpCloudConfig)
		if err != nil {
			return err
		}

		name := cloudConfig.Name.String
		if !cloudConfig.Name.Valid || cloudConfig.Name.String == "" {
			name = filepath.Base(filename)
		}

		// Start cloud test run
<<<<<<< HEAD
		printBar(progressBar, "Validating script options")
		client := cloud.NewClient(cloudConfig.Token.String, cloudConfig.Host.String, Version)
=======
		client := cloud.NewClient(cloudConfig.Token.String, cloudConfig.Host.String, consts.Version)
>>>>>>> c2024159
		if err := client.ValidateOptions(arc.Options); err != nil {
			return err
		}

		printBar(progressBar, "Uploading archive")
		refID, err := client.StartCloudTestRun(name, cloudConfig.ProjectID.Int64, arc)
		if err != nil {
			return err
		}
		progressBar.Modify(pb.WithConstLeft("   Run"))
		printBar(progressBar, "Initializing the cloud test")

		testURL := cloud.URLForResults(refID, cloudConfig)
		fprintf(stdout, "\n\n")
		fprintf(stdout, "   executor: %s\n", ui.ValueColor.Sprint("cloud"))
		fprintf(stdout, "     script: %s\n", ui.ValueColor.Sprint(filename))
		fprintf(stdout, "     output: %s\n", ui.ValueColor.Sprint(testURL))
		//TODO: print schedulers information
		fprintf(stdout, "\n")
		printBar(progressBar, "Initializing the cloud test")

		// The quiet option hides the progress bar and disallow aborting the test
		if quiet {
			return nil
		}

		// Trap Interrupts, SIGINTs and SIGTERMs.
		sigC := make(chan os.Signal, 1)
		signal.Notify(sigC, os.Interrupt, syscall.SIGINT, syscall.SIGTERM)
		defer signal.Stop(sigC)

		var progressErr error
		testProgress := &cloud.TestProgressResponse{}
		percentageFmt := "[" + pb.GetFixedLengthFloatFormat(100, 2) + "%%] %s"
		progressBar.Modify(
			pb.WithProgress(func() (float64, string) {
				if testProgress.RunStatus < lib.RunStatusRunning {
					return 0, testProgress.RunStatusText
				}
				return testProgress.Progress, fmt.Sprintf(percentageFmt, testProgress.Progress*100, testProgress.RunStatusText)
			}),
		)

		ticker := time.NewTicker(time.Millisecond * 2000)
		shouldExitLoop := false

	runningLoop:
		for {
			select {
			case <-ticker.C:
				testProgress, progressErr = client.GetTestProgress(refID)
				if progressErr == nil {
					if (testProgress.RunStatus > lib.RunStatusRunning) || (exitOnRunning && testProgress.RunStatus == lib.RunStatusRunning) {
						shouldExitLoop = true
					}
					printBar(progressBar, "")
				} else {
					logrus.WithError(progressErr).Error("Test progress error")
				}
				if shouldExitLoop {
					break runningLoop
				}
			case sig := <-sigC:
				logrus.WithField("sig", sig).Print("Exiting in response to signal...")
				err := client.StopCloudTestRun(refID)
				if err != nil {
					logrus.WithError(err).Error("Stop cloud test error")
				}
				shouldExitLoop = true // Exit after the next GetTestProgress call
			}
		}

		if testProgress == nil {
			return ExitCode{errors.New("Test progress error"), 98}
		}

		fprintf(stdout, "     test status: %s\n", ui.ValueColor.Sprint(testProgress.RunStatusText))

		if testProgress.ResultStatus == cloud.ResultStatusFailed {
			return ExitCode{errors.New("The test has failed"), 99}
		}

		return nil
	},
}

func cloudCmdFlagSet() *pflag.FlagSet {
	flags := pflag.NewFlagSet("", pflag.ContinueOnError)
	flags.SortFlags = false
	flags.AddFlagSet(optionFlagSet())
	flags.AddFlagSet(runtimeOptionFlagSet(false))

	//TODO: Figure out a better way to handle the CLI flags:
	// - the default value is specified in this way so we don't overwrire whatever
	//   was specified via the environment variable
	// - global variables are not very testable... :/
	flags.BoolVar(&exitOnRunning, "exit-on-running", exitOnRunning, "exits when test reaches the running status")
	// We also need to explicitly set the default value for the usage message here, so setting
	// K6_EXIT_ON_RUNNING=true won't affect the usage message
	flags.Lookup("exit-on-running").DefValue = "false"

	return flags
}

func init() {
	RootCmd.AddCommand(cloudCmd)
	cloudCmd.Flags().SortFlags = false
	cloudCmd.Flags().AddFlagSet(cloudCmdFlagSet())
}<|MERGE_RESOLUTION|>--- conflicted
+++ resolved
@@ -60,19 +60,10 @@
 	Args: exactArgsWithMsg(1, "arg should either be \"-\", if reading script from stdin, or a path to a script file"),
 	RunE: func(cmd *cobra.Command, args []string) error {
 		//TODO: disable in quiet mode?
-<<<<<<< HEAD
-		_, _ = BannerColor.Fprintf(stdout, "\n%s\n\n", Banner)
+		_, _ = BannerColor.Fprintf(stdout, "\n%s\n\n", consts.Banner)
 
 		progressBar := pb.New(pb.WithConstLeft(" Init"))
 		printBar(progressBar, "Parsing script")
-=======
-		_, _ = BannerColor.Fprintf(stdout, "\n%s\n\n", consts.Banner)
-		initBar := ui.ProgressBar{
-			Width: 60,
-			Left:  func() string { return "    uploading script" },
-		}
-		fprintf(stdout, "%s \r", initBar.String())
->>>>>>> c2024159
 
 		// Runner
 		pwd, err := os.Getwd()
@@ -92,12 +83,8 @@
 			return err
 		}
 
-<<<<<<< HEAD
 		printBar(progressBar, "Getting script options")
-		r, err := newRunner(src, runType, fs, runtimeOptions)
-=======
 		r, err := newRunner(src, runType, filesystems, runtimeOptions)
->>>>>>> c2024159
 		if err != nil {
 			return err
 		}
@@ -185,12 +172,8 @@
 		}
 
 		// Start cloud test run
-<<<<<<< HEAD
 		printBar(progressBar, "Validating script options")
-		client := cloud.NewClient(cloudConfig.Token.String, cloudConfig.Host.String, Version)
-=======
 		client := cloud.NewClient(cloudConfig.Token.String, cloudConfig.Host.String, consts.Version)
->>>>>>> c2024159
 		if err := client.ValidateOptions(arc.Options); err != nil {
 			return err
 		}
